--- conflicted
+++ resolved
@@ -16,6 +16,11 @@
 YOUTUBE_API_KEY = os.getenv("YOUTUBE_API_KEY")
 YOUTUBE_API_URL = "https://www.googleapis.com/youtube/v3/videos"
 
+# Define proxy settings for the Tor network
+PROXIES = {
+    "http": "socks5h://torproxy:9050",
+    "https": "socks5h://torproxy:9050",
+}
 
 def fetch_video_info(video_id: str):
     # Step 1: Get video details
@@ -40,7 +45,7 @@
         'part': 'snippet'
     }
     
-    response = requests.get(YOUTUBE_API_URL, params=params)
+    response = requests.get(YOUTUBE_API_URL, params=params, proxies=PROXIES, timeout=10)
     
     if response.status_code != 200:
         raise Exception(f"Failed to fetch video info: {response.status_code}, {response.text}")
@@ -61,16 +66,8 @@
 transcription_statuses = {}
 def fetch_video_transcript(video_id: str):
     try:
-<<<<<<< HEAD
-        proxies = {
-            "https": "socks5://torproxy:9050",
-            "http": "socks5://torproxy:9050",
-        }
-        transcript = YouTubeTranscriptApi.get_transcript(video_id, proxies=proxies)
-=======
         # Attempt to fetch the YouTube transcript
-        transcript = YouTubeTranscriptApi.get_transcript(video_id)
->>>>>>> 6a88a8d0
+        transcript = YouTubeTranscriptApi.get_transcript(video_id, proxies=PROXIES)
         formatted_transcript = format_transcript(transcript)
         return formatted_transcript
 
