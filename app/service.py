# app/services.py

import time
import boto3
import json
import yt_dlp
import requests
import os
import tempfile
from youtube_transcript_api import YouTubeTranscriptApi, NoTranscriptFound, TranscriptsDisabled
from dotenv import load_dotenv

# Load environment variables
load_dotenv()

YOUTUBE_API_KEY = os.getenv("YOUTUBE_API_KEY")
YOUTUBE_API_URL = "https://www.googleapis.com/youtube/v3/videos"


def fetch_video_info(video_id: str):
    # Step 1: Get video details
    video_info = get_video_details(video_id)
    
    # Step 2: Fetch transcript
    try:
        transcript = fetch_video_transcript(video_id)  # This returns a formatted transcript
        video_info["transcript"] = transcript
    except Exception as e:
        print(f"Error fetching transcript: {e}")
        video_info["transcript"] = "Transcript could not be fetched."


    # Return the combined video info
    return video_info

def get_video_details(video_id: str):
    params = {
        'id': video_id,
        'key': YOUTUBE_API_KEY,
        'part': 'snippet'
    }
    
    response = requests.get(YOUTUBE_API_URL, params=params)
    
    if response.status_code != 200:
        raise Exception(f"Failed to fetch video info: {response.status_code}, {response.text}")

    data = response.json()
    
    if 'items' not in data or len(data['items']) == 0:
        raise Exception("No video found")
    
    video_snippet = data['items'][0]['snippet']
    
    return {
        'title': video_snippet['title'],
        'description': video_snippet['description'],
        'channel': video_snippet['channelTitle']
    }

transcription_statuses = {}
def fetch_video_transcript(video_id: str):
    try:
<<<<<<< HEAD
        proxies = {
            "https": "socks5://torproxy:9050",
            "http": "socks5://torproxy:9050",
        }
        transcript = YouTubeTranscriptApi.get_transcript(video_id, proxies=proxies)
=======
        # Attempt to fetch the YouTube transcript
        transcript = YouTubeTranscriptApi.get_transcript(video_id)
>>>>>>> 6a88a8d0
        formatted_transcript = format_transcript(transcript)
        return formatted_transcript

    except (NoTranscriptFound, TranscriptsDisabled):
        print(f"No YouTube transcript available for video ID: {video_id}. Falling back to audio transcription.")
        try:    
            audio_file = download_audio(video_id)
            print(f"Downloaded audio file: {audio_file}")

            if not os.path.exists(audio_file):
                raise Exception(f"Audio file not found: {audio_file}")

            bucket_name = "learningmodeai-transcription"
            s3_uri = upload_to_s3(audio_file, bucket_name)

            job_name = f"transcription-{video_id}-{int(time.time())}"
            print(f"Starting transcription job with name: {job_name}")
            transcript_result = transcribe_audio(job_name, s3_uri)

            formatted_transcript = process_transcription_result(transcript_result)
            return formatted_transcript

        except Exception as e:
            print(f"Error during fallback transcription: {e}")
            raise Exception(f"Failed to fetch transcript via fallback: {e}")

        
def process_transcription_result(transcript_result):
    """
    Process the raw transcript result from Amazon Transcribe
    and format it into grouped segments.
    """
    transcript_items = transcript_result.get("results", {}).get("items", [])
    grouped_transcript = []
    current_segment = []
    current_start_time = None

    for item in transcript_items:
        if item.get("type") == "pronunciation":
            word = item.get("alternatives", [{}])[0].get("content", "")
            start_time = item.get("start_time", None)

            if current_start_time is None:
                current_start_time = start_time

            current_segment.append(word)

            if len(current_segment) >= 5:
                segment_text = " ".join(current_segment)
                grouped_transcript.append(f"{current_start_time}: {segment_text}")
                current_segment = []
                current_start_time = None

    if current_segment:
        segment_text = " ".join(current_segment)
        grouped_transcript.append(f"{current_start_time}: {segment_text}")

    print("Formatted Transcript:", grouped_transcript)
    return grouped_transcript
           
def download_audio(video_id: str):
    # Get the current working directory
    current_dir = os.getcwd()
    output_path = os.path.join(current_dir, f"{video_id}.mp3")  # Intended file path

    # yt-dlp options
    ydl_opts = {
        'format': 'bestaudio/best',  # Download the best available audio format
        'outtmpl': output_path,  # Save the file at the specified path
        'postprocessors': [{
            'key': 'FFmpegExtractAudio',  # Use FFmpeg to extract audio
            'preferredcodec': 'mp3',  # Convert the audio to MP3 format
        }],
    }

    try:
        # Download the audio
        print(f"Downloading audio to: {output_path}")
        with yt_dlp.YoutubeDL(ydl_opts) as ydl:
            ydl.extract_info(f"https://www.youtube.com/watch?v={video_id}", download=True)
        
        # yt-dlp appends another .mp3 extension; account for this
        final_path = output_path if os.path.exists(output_path) else f"{output_path}.mp3"

        if not os.path.exists(final_path):
            raise Exception(f"File was not created: {final_path}")

        print(f"File created: {final_path}")
        return final_path
    except Exception as e:
        raise Exception(f"Failed to download audio: {e}")

    
def upload_to_s3(file_path, bucket_name, object_name=None):
    """
    Upload a file to an S3 bucket.
    
    Args:
        file_path (str): Path to the file to upload.
        bucket_name (str): Name of the S3 bucket.
        object_name (str): S3 object name. If not specified, file_path is used.

    Returns:
        str: The S3 URI of the uploaded file.
    """
    if object_name is None:
        object_name = os.path.basename(file_path)

    s3_client = boto3.resource('s3')
    try:
        for bucket in s3_client.buckets.all():
            print(bucket.name)
        with open(file_path, 'rb') as body:
            s3_client.Bucket('learningmodeai-transcription').put_object(Key=object_name, Body = body)
        file_uri = f"s3://{bucket_name}/{object_name}"
        print(f"File uploaded to: {file_uri}")
        
        # Remove the local file after upload
        os.remove(file_path)
        print(f"Local file deleted: {file_path}")
        
        return file_uri
    except Exception as e:
        raise Exception(f"Failed to upload file to S3: {e}")

def transcribe_audio(job_name, file_uri, region_name="us-east-2"):
    """
    Start a transcription job using Amazon Transcribe.
    
    Args:
        job_name (str): Unique name for the transcription job.
        file_uri (str): S3 URI of the audio file.
        region_name (str): AWS region for the Transcribe service.

    Returns:
        dict: Transcription result as a JSON object.
    """
    transcribe_client = boto3.client("transcribe", region_name=region_name)

    try:
        # Start the transcription job
        transcribe_client.start_transcription_job(
            TranscriptionJobName=job_name,
            Media={"MediaFileUri": file_uri},
            MediaFormat="mp3",
            LanguageCode="en-US"
        )

        # Wait for the job to complete
        while True:
            response = transcribe_client.get_transcription_job(TranscriptionJobName=job_name)
            status = response["TranscriptionJob"]["TranscriptionJobStatus"]
            if status in ["COMPLETED", "FAILED"]:
                print(f"Transcription job status: {status}")
                if status == "COMPLETED":
                    transcript_uri = response["TranscriptionJob"]["Transcript"]["TranscriptFileUri"]
                    transcript_response = requests.get(transcript_uri)
                    return transcript_response.json()  # Return the transcription JSON
                else:
                    raise Exception("Transcription job failed.")
            print("Waiting for transcription job to complete...")
            time.sleep(5)
    except Exception as e:
        raise Exception(f"Failed to transcribe audio: {e}")

def format_transcript(transcript):
    return [
        f"{entry['start']}: {entry['text']}" for entry in transcript
    ]<|MERGE_RESOLUTION|>--- conflicted
+++ resolved
@@ -61,16 +61,8 @@
 transcription_statuses = {}
 def fetch_video_transcript(video_id: str):
     try:
-<<<<<<< HEAD
-        proxies = {
-            "https": "socks5://torproxy:9050",
-            "http": "socks5://torproxy:9050",
-        }
-        transcript = YouTubeTranscriptApi.get_transcript(video_id, proxies=proxies)
-=======
         # Attempt to fetch the YouTube transcript
         transcript = YouTubeTranscriptApi.get_transcript(video_id)
->>>>>>> 6a88a8d0
         formatted_transcript = format_transcript(transcript)
         return formatted_transcript
 
